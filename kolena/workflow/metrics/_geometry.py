# Copyright 2021-2023 Kolena Inc.
#
# Licensed under the Apache License, Version 2.0 (the "License");
# you may not use this file except in compliance with the License.
# You may obtain a copy of the License at
#
#    http://www.apache.org/licenses/LICENSE-2.0
#
# Unless required by applicable law or agreed to in writing, software
# distributed under the License is distributed on an "AS IS" BASIS,
# WITHOUT WARRANTIES OR CONDITIONS OF ANY KIND, either express or implied.
# See the License for the specific language governing permissions and
# limitations under the License.
from collections import defaultdict
from typing import Dict
from typing import Generic
from typing import List
from typing import Optional
from typing import Set
from typing import Tuple
from typing import TypeVar
from typing import Union

try:
    from typing import Literal
except ImportError:
    from typing_extensions import Literal

from shapely.geometry import Polygon as ShapelyPolygon
from shapely.validation import make_valid
from pydantic.dataclasses import dataclass

from kolena.errors import InputValidationError
from kolena.workflow.annotation import BoundingBox
from kolena.workflow.annotation import LabeledBoundingBox
from kolena.workflow.annotation import LabeledPolygon
from kolena.workflow.annotation import Polygon
from kolena.workflow.annotation import ScoredBoundingBox
from kolena.workflow.annotation import ScoredLabeledBoundingBox
from kolena.workflow.annotation import ScoredLabeledPolygon
from kolena.workflow.annotation import ScoredPolygon


def _iou_bbox(box1: BoundingBox, box2: BoundingBox) -> float:
    # get coordinates of the intersection rectangle
    x1_inter = max(box1.top_left[0], box2.top_left[0])
    y1_inter = max(box1.top_left[1], box2.top_left[1])
    x2_inter = min(box1.bottom_right[0], box2.bottom_right[0])
    y2_inter = min(box1.bottom_right[1], box2.bottom_right[1])

    # check if there is an intersection
    if x2_inter < x1_inter or y2_inter < y1_inter:
        return 0.0

    intersection = (x2_inter - x1_inter) * (y2_inter - y1_inter)

    if intersection <= 0:
        return 0.0

    box1_width = box1.bottom_right[0] - box1.top_left[0]
    box1_height = box1.bottom_right[1] - box1.top_left[1]
    box1_area = box1_width * box1_height

    box2_width = box2.bottom_right[0] - box2.top_left[0]
    box2_height = box2.bottom_right[1] - box2.top_left[1]
    box2_area = box2_width * box2_height

    union = box1_area + box2_area - intersection
    iou = intersection / union if union > 0 else 0.0
    return iou


def iou(a: Union[BoundingBox, Polygon], b: Union[BoundingBox, Polygon]) -> float:
    """
    Compute the Intersection Over Union (IOU) of two geometries.

    :param a: The first geometry in computation.
    :param b: The second geometry in computation.
    :return: The value of the IOU between geometries `a` and `b`.
    """

    if isinstance(a, BoundingBox) and isinstance(b, BoundingBox):
        return _iou_bbox(a, b)

    def as_shapely_polygon(obj: Union[BoundingBox, Polygon]) -> ShapelyPolygon:
        if isinstance(obj, BoundingBox):
            (tlx, tly), (brx, bry) = obj.top_left, obj.bottom_right
            return make_valid(ShapelyPolygon([(tlx, tly), (brx, tly), (brx, bry), (tlx, bry)]))
        return make_valid(ShapelyPolygon(obj.points))

    polygon_a = as_shapely_polygon(a)
    polygon_b = as_shapely_polygon(b)
    union = polygon_a.union(polygon_b).area
    return polygon_a.intersection(polygon_b).area / union if union > 0 else 0


GT = TypeVar("GT", bound=Union[BoundingBox, Polygon])
Inf = TypeVar("Inf", bound=Union[ScoredBoundingBox, ScoredPolygon, ScoredLabeledBoundingBox, ScoredLabeledPolygon])


@dataclass(frozen=True)
class InferenceMatches(Generic[GT, Inf]):
    """
    The result of [`match_inferences`][kolena.workflow.metrics.match_inferences], providing lists of matches between
    ground truth and inference objects, unmatched ground truths, and unmatched inferences. After applying some
    confidence threshold on returned inference objects, `InferenceMatches` can be used to calculate metrics such as
    precision and recall.

    Objects are of type [`BoundingBox`][kolena.workflow.annotation.BoundingBox] or
    [`Polygon`][kolena.workflow.annotation.Polygon], depending on the type of inputs provided to
    [`match_inferences`][kolena.workflow.metrics.match_inferences].
    """

    matched: List[Tuple[GT, Inf]]
    """
    Pairs of matched ground truth and inference objects above the IOU threshold. Considered as true positive
    detections after applying some confidence threshold.
    """

    unmatched_gt: List[GT]
    """Unmatched ground truth objects. Considered as false negatives."""

    unmatched_inf: List[Inf]
    """Unmatched inference objects. Considered as false positives after applying some confidence threshold."""


def _match_inferences_single_class_pascal_voc(
    ground_truths: List[GT],
    inferences: List[Inf],
    ignored_ground_truths: Optional[List[GT]] = None,
    iou_threshold: float = 0.5,
) -> InferenceMatches[GT, Inf]:
    matched: List[Tuple[GT, Inf]] = []
    unmatched_inf: List[Inf] = []
    taken_gts: Set[int] = set()

    gt_objects = ground_truths
    if ignored_ground_truths:
        gt_objects = gt_objects + ignored_ground_truths

    # sort inferences by highest confidence first
    inferences = sorted(inferences, key=lambda inf: -inf.score)

    # for each inference, find the ground truth with the highest IOU
    for inf in inferences:
        best_gt = None
        best_gt_iou = -1.0
        for g, gt in enumerate(gt_objects):
            inf_gt_iou = iou(gt, inf)
            # track the highest iou over the threshold
            if inf_gt_iou >= iou_threshold and inf_gt_iou > best_gt_iou:
                best_gt_iou = inf_gt_iou
                best_gt = g

        if best_gt is None or (best_gt in taken_gts and best_gt < len(ground_truths)):
            # if there are no potential matches, or the best non-ignored gt is already taken, this inf has no match
            unmatched_inf.append(inf)
        elif best_gt < len(ground_truths):
            # if the best non-ignored gt is able to be taken
            matched.append((ground_truths[best_gt], inf))
            taken_gts.add(best_gt)

    unmatched_gt = [gt for gt_idx, gt in enumerate(ground_truths) if gt_idx not in taken_gts]
    return InferenceMatches(matched=matched, unmatched_gt=unmatched_gt, unmatched_inf=unmatched_inf)


def match_inferences(
    ground_truths: List[GT],
    inferences: List[Inf],
    *,
    ignored_ground_truths: Optional[List[GT]] = None,
    mode: Literal["pascal"] = "pascal",
    iou_threshold: float = 0.5,
) -> InferenceMatches[GT, Inf]:
    """
    Matches model inferences with annotated ground truths using the provided configuration.

    This matcher does not consider labels, which is appropriate for single class object matching. To match with multiple
    classes (i.e. heeding `label` classifications), use the multiclass matcher
    [`match_inferences_multiclass`][kolena.workflow.metrics.match_inferences_multiclass].

    Available modes:

    - `pascal` (PASCAL VOC): For every inference by order of highest confidence, the ground truth of highest IOU is
      its match. Multiple inferences are able to match with the same ignored ground truth. See the
      [PASCAL VOC paper](https://homepages.inf.ed.ac.uk/ckiw/postscript/ijcv_voc09.pdf) for more information.

    :param List[Geometry] ground_truths: A list of [`BoundingBox`][kolena.workflow.annotation.BoundingBox] or
        [`Polygon`][kolena.workflow.annotation.Polygon] ground truths.
    :param List[ScoredGeometry] inferences: A list of
        [`ScoredBoundingBox`][kolena.workflow.annotation.ScoredBoundingBox] or
        [`ScoredPolygon`][kolena.workflow.annotation.ScoredPolygon] inferences.
    :param Optional[List[Geometry]] ignored_ground_truths: Optionally specify a list of
        [`BoundingBox`][kolena.workflow.annotation.BoundingBox] or [`Polygon`][kolena.workflow.annotation.Polygon]
        ground truths to ignore. These ignored ground truths and any inferences matched with them are
        omitted from the returned [`InferenceMatches`][kolena.workflow.metrics.InferenceMatches].
    :param mode: The matching methodology to use. See available modes above.
    :param iou_threshold: The IOU (intersection over union, see [`iou`][kolena.workflow.metrics.iou]) threshold for
        valid matches.
    :return: [`InferenceMatches`][kolena.workflow.metrics.InferenceMatches] containing the matches (true positives),
        unmatched ground truths (false negatives) and unmatched inferences (false positives).
    """

    if mode == "pascal":
        return _match_inferences_single_class_pascal_voc(
            ground_truths,
            inferences,
            ignored_ground_truths=ignored_ground_truths,
            iou_threshold=iou_threshold,
        )

    raise InputValidationError(f"Mode: '{mode}' is not a valid mode.")


GT_Multiclass = TypeVar("GT_Multiclass", bound=Union[LabeledBoundingBox, LabeledPolygon])
Inf_Multiclass = TypeVar("Inf_Multiclass", bound=Union[ScoredLabeledBoundingBox, ScoredLabeledPolygon])


@dataclass(frozen=True)
class MulticlassInferenceMatches(Generic[GT_Multiclass, Inf_Multiclass]):
    """
<<<<<<< HEAD
    The result of [`match_inferences_multiclass`][kolena.workflow.metrics.match_inferences_multiclass], providing lists
    of matches between ground truth and inference objects, unmatched ground truths, and unmatched inferences.

    Unmatched ground truths may be matched with an inference of a different class when no inference of its own class is
    suitable, i.e. a "confused" match. `MultiClassInferenceMatches` can be used to calculate metrics such as precision
    and recall per class, after applying some confidence threshold on the returned inference objects.

    Objects are of type [`LabeledBoundingBox`][kolena.workflow.annotation.LabeledBoundingBox] or
    [`LabeledPolygon`][kolena.workflow.annotation.LabeledPolygon], depending on the type of inputs provided to
    [`match_inferences_multiclass`][kolena.workflow.metrics.match_inferences_multiclass".
=======
    The result of :func:`match_inferences_multiclass`, providing lists of matches between ground truth and inference
    objects, unmatched ground truths, and unmatched inferences. The unmatched ground truths may be matched with an
    inference of a different class when no inference of its own class is suitable, a confused match.
    :class:`MultiClassInferenceMatches` can be used to calculate metrics such as precision and recall per class, after
    applying some confidence threshold on the returned inference objects.

    Objects are of type :class:`BoundingBox` or :class:`Polygon`, depending on the type of inputs provided to
    :func:`match_inferences_multiclass`.
>>>>>>> 54527944
    """

    matched: List[Tuple[GT_Multiclass, Inf_Multiclass]]
    """
    Pairs of matched ground truth and inference objects above the IOU threshold. Considered as true positive
    detections after applying some confidence threshold.
    """

    unmatched_gt: List[Tuple[GT_Multiclass, Optional[Inf_Multiclass]]]
    """
    Pairs of unmatched ground truth objects with its confused inference object (i.e. IOU above threshold with
    mismatching `label`), if such an inference exists. Considered as false negatives and "confused" detections.
    """

    unmatched_inf: List[Inf_Multiclass]
    """Unmatched inference objects. Considered as false positives after applying some confidence threshold."""


def match_inferences_multiclass(
    ground_truths: List[GT_Multiclass],
    inferences: List[Inf_Multiclass],
    *,
    ignored_ground_truths: Optional[List[GT_Multiclass]] = None,
    mode: Literal["pascal"] = "pascal",
    iou_threshold: float = 0.5,
) -> MulticlassInferenceMatches[GT_Multiclass, Inf_Multiclass]:
    """
    Matches model inferences with annotated ground truths using the provided configuration.

    This matcher considers `label` values matching per class. After matching inferences and ground truths with
    equivalent `label` values, unmatched inferences and unmatched ground truths are matched once more to identify
    confused matches, where localization succeeded (i.e. IOU above `iou_threshold`) but classification failed (i.e.
    mismatching `label` values).

    Available modes:

    - `pascal` (PASCAL VOC): For every inference by order of highest confidence, the ground truth of highest IOU is
      its match. Multiple inferences are able to match with the same ignored ground truth. See the
      [PASCAL VOC paper](https://homepages.inf.ed.ac.uk/ckiw/postscript/ijcv_voc09.pdf) for more information.

    :param List[LabeledGeometry] ground_truths: A list of
        [`LabeledBoundingBox`][kolena.workflow.annotation.LabeledBoundingBox] or
        [`LabeledPolygon`][kolena.workflow.annotation.LabeledPolygon] ground truths.
    :param List[ScoredLabeledGeometry] inferences: A list of
        [`ScoredLabeledBoundingBox`][kolena.workflow.annotation.ScoredLabeledBoundingBox] or
        [`ScoredLabeledPolygon`][kolena.workflow.annotation.ScoredLabeledPolygon] inferences.
    :param Optional[List[LabeledGeometry]] ignored_ground_truths: Optionally specify a list of
        [`LabeledBoundingBox`][kolena.workflow.annotation.LabeledBoundingBox] or
        [`LabeledPolygon`][kolena.workflow.annotation.LabeledPolygon] ground truths to ignore. These ignored ground
        truths and any inferences matched with them are omitted from the returned
        [`MulticlassInferenceMatches`][kolena.workflow.metrics.MulticlassInferenceMatches].
    :param mode: The matching methodology to use. See available modes above.
    :param iou_threshold: The IOU threshold cutoff for valid matches.
    :return:
        [`MulticlassInferenceMatches`][kolena.workflow.metrics.MulticlassInferenceMatches] containing the matches
        (true positives), unmatched ground truths (false negatives), and unmatched inferences (false positives).
    """
    matched: List[Tuple[GT_Multiclass, Inf_Multiclass]] = []
    unmatched_gt: List[GT_Multiclass] = []
    unmatched_inf: List[Inf_Multiclass] = []
    gts_by_class: Dict[str, List[GT_Multiclass]] = defaultdict(list)
    infs_by_class: Dict[str, List[Inf_Multiclass]] = defaultdict(list)
    ignored_gts_by_class: Dict[str, List[GT_Multiclass]] = defaultdict(list)
    all_labels: Set[str] = set()

    if mode == "pascal":
        matching_function = _match_inferences_single_class_pascal_voc
    else:
        raise InputValidationError(f"Mode: '{mode}' is not a valid mode.")

    # collect all unique labels, store gts and infs of the same label together
    for gt in ground_truths:
        gts_by_class[gt.label].append(gt)
        all_labels.add(gt.label)

    for inf in inferences:
        infs_by_class[inf.label].append(inf)
        all_labels.add(inf.label)

    if ignored_ground_truths:
        for ignored_gt in ignored_ground_truths:
            ignored_gts_by_class[ignored_gt.label].append(ignored_gt)

    for label in sorted(all_labels):
        ground_truths_single = gts_by_class[label]
        inferences_single = infs_by_class[label]
        ignored_ground_truths_single = ignored_gts_by_class[label]

        single_matches: InferenceMatches = matching_function(
            ground_truths_single,
            inferences_single,
            ignored_ground_truths=ignored_ground_truths_single,
            iou_threshold=iou_threshold,
        )

        matched += single_matches.matched
        unmatched_gt += single_matches.unmatched_gt
        unmatched_inf += single_matches.unmatched_inf

    confused_matches = matching_function(
        unmatched_gt,
        unmatched_inf,
        ignored_ground_truths=ignored_ground_truths,
        iou_threshold=iou_threshold,
    )

    confused = []
    for gt, inf in confused_matches.matched:
        if gt.label != inf.label:
            confused.append((gt, inf))
            unmatched_gt.remove(gt)

    return MulticlassInferenceMatches(
        matched=matched,
        unmatched_gt=confused + [(gt, None) for gt in unmatched_gt],
        unmatched_inf=unmatched_inf,
    )<|MERGE_RESOLUTION|>--- conflicted
+++ resolved
@@ -219,7 +219,6 @@
 @dataclass(frozen=True)
 class MulticlassInferenceMatches(Generic[GT_Multiclass, Inf_Multiclass]):
     """
-<<<<<<< HEAD
     The result of [`match_inferences_multiclass`][kolena.workflow.metrics.match_inferences_multiclass], providing lists
     of matches between ground truth and inference objects, unmatched ground truths, and unmatched inferences.
 
@@ -229,17 +228,7 @@
 
     Objects are of type [`LabeledBoundingBox`][kolena.workflow.annotation.LabeledBoundingBox] or
     [`LabeledPolygon`][kolena.workflow.annotation.LabeledPolygon], depending on the type of inputs provided to
-    [`match_inferences_multiclass`][kolena.workflow.metrics.match_inferences_multiclass".
-=======
-    The result of :func:`match_inferences_multiclass`, providing lists of matches between ground truth and inference
-    objects, unmatched ground truths, and unmatched inferences. The unmatched ground truths may be matched with an
-    inference of a different class when no inference of its own class is suitable, a confused match.
-    :class:`MultiClassInferenceMatches` can be used to calculate metrics such as precision and recall per class, after
-    applying some confidence threshold on the returned inference objects.
-
-    Objects are of type :class:`BoundingBox` or :class:`Polygon`, depending on the type of inputs provided to
-    :func:`match_inferences_multiclass`.
->>>>>>> 54527944
+    [`match_inferences_multiclass`][kolena.workflow.metrics.match_inferences_multiclass].
     """
 
     matched: List[Tuple[GT_Multiclass, Inf_Multiclass]]
